--- conflicted
+++ resolved
@@ -123,25 +123,16 @@
 }
 
 void Cleaner::DoCleanTarget(Node* target) {
-<<<<<<< HEAD
-  if (target->in_edge()) {
-    Remove(target->path());
-    if (!target->in_edge()->rule().depfile().empty())
-      Remove(target->in_edge()->EvaluateDepFile());
-    if (target->in_edge()->HasRspFile())
-      Remove(target->in_edge()->GetRspFile());
-    for (vector<Node*>::iterator n = target->in_edge()->inputs_.begin();
-         n != target->in_edge()->inputs_.end();
-=======
   if (Edge* e = target->in_edge()) {
     // Do not try to remove phony targets
     if (!e->is_phony()) {
       Remove(target->path());
+      if (!target->in_edge()->rule().depfile().empty())
+        Remove(target->in_edge()->EvaluateDepFile());
       if (e->HasRspFile())
         Remove(e->GetRspFile());
     }
     for (vector<Node*>::iterator n = e->inputs_.begin(); n != e->inputs_.end();
->>>>>>> 3353e550
          ++n) {
       DoCleanTarget(*n);
     }
