// Copyright 2013 Google Inc. All Rights Reserved.
//
// Licensed under the Apache License, Version 2.0 (the "License");
// you may not use this file except in compliance with the License.
// You may obtain a copy of the License at
//
//     http://www.apache.org/licenses/LICENSE-2.0
//
// Unless required by applicable law or agreed to in writing, software
// distributed under the License is distributed on an "AS IS" BASIS,
// WITHOUT WARRANTIES OR CONDITIONS OF ANY KIND, either express or implied.
// See the License for the specific language governing permissions and
// limitations under the License.

#include "version.h"

#include <stdlib.h>

#include "util.h"

using namespace std;

<<<<<<< HEAD
const char* kNinjaVersion = "1.10.2";
=======
const char* kNinjaVersion = "1.11.0.git";
>>>>>>> bb471e23

void ParseVersion(const string& version, int* major, int* minor) {
  size_t end = version.find('.');
  *major = atoi(version.substr(0, end).c_str());
  *minor = 0;
  if (end != string::npos) {
    size_t start = end + 1;
    end = version.find('.', start);
    *minor = atoi(version.substr(start, end).c_str());
  }
}

void CheckNinjaVersion(const string& version) {
  int bin_major, bin_minor;
  ParseVersion(kNinjaVersion, &bin_major, &bin_minor);
  int file_major, file_minor;
  ParseVersion(version, &file_major, &file_minor);

  if (bin_major > file_major) {
    Warning("ninja executable version (%s) greater than build file "
            "ninja_required_version (%s); versions may be incompatible.",
            kNinjaVersion, version.c_str());
    return;
  }

  if ((bin_major == file_major && bin_minor < file_minor) ||
      bin_major < file_major) {
    Fatal("ninja version (%s) incompatible with build file "
          "ninja_required_version version (%s).",
          kNinjaVersion, version.c_str());
  }
}<|MERGE_RESOLUTION|>--- conflicted
+++ resolved
@@ -20,11 +20,7 @@
 
 using namespace std;
 
-<<<<<<< HEAD
-const char* kNinjaVersion = "1.10.2";
-=======
-const char* kNinjaVersion = "1.11.0.git";
->>>>>>> bb471e23
+const char* kNinjaVersion = "1.11.0";
 
 void ParseVersion(const string& version, int* major, int* minor) {
   size_t end = version.find('.');
