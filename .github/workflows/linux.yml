name: Linux

on:
  pull_request:
  push:
  release:
    types: published

jobs:
  fedora:
    runs-on: [ubuntu-latest]
    container:
      image: fedora:40
    steps:
      - uses: actions/checkout@v4
      - name: Install dependencies
        run: dnf install -y ninja-build cmake gtest-devel re2c clang util-linux clang-tools-extra
      - name: Linting
        run: misc/ci.py
      - name: Configure with CMake
        run: cmake -Bbuild -G"Ninja Multi-Config" -DNINJA_CLANG_TIDY=1
      - name: Build debug ninja
        run: CLICOLOR_FORCE=1 ninja
        working-directory: build
      - name: Test debug ninja
        working-directory: build/Debug
        run: |
          ./ninja_test --gtest_color=yes
          ../../misc/output_test.py
          ../../misc/jobserver_test.py
      - name: Build release ninja
        run: CLICOLOR_FORCE=1 ninja -f build-Release.ninja
        working-directory: build
      - name: Test release ninja
        working-directory: build/Release
        run: |
          ./ninja_test --gtest_color=yes
          ../../misc/output_test.py
          ../../misc/jobserver_test.py

  build:
    runs-on: [ubuntu-latest]
    container:
      image: rockylinux:8
    steps:
      - uses: actions/checkout@v4
      - uses: codespell-project/actions-codespell@master
        with:
          ignore_words_list: fo,wee,addin,notin
      - name: Install dependencies
        run: |
          dnf install -y make gcc-c++ libasan clang-analyzer cmake dnf-plugins-core epel-release
          dnf config-manager --set-enabled powertools
          dnf install -y gtest-devel p7zip p7zip-plugins ninja-build

      - name: Build debug ninja
        shell: bash
        env:
          CFLAGS: -fstack-protector-all -fsanitize=address
          CXXFLAGS: -fstack-protector-all -fsanitize=address
        run: |
          scan-build -o scanlogs cmake -GNinja -DCMAKE_BUILD_TYPE=Debug -B debug-build
          scan-build -o scanlogs cmake --build debug-build --parallel --config Debug

      - name: Test debug ninja
        run: ASAN_OPTIONS=detect_leaks=0 ./ninja_test
        working-directory: debug-build

      - name: Build release ninja
        shell: bash
        run: |
          cmake -GNinja -DCMAKE_BUILD_TYPE=Release -B release-build
          cmake --build release-build --parallel --config Release
          strip release-build/ninja

      - name: Test release ninja
        run: ./ninja_test
        working-directory: release-build

      - name: Create ninja archive
        run: |
          mkdir artifact
          7z a artifact/ninja-linux.zip ./release-build/ninja

      # Upload ninja binary archive as an artifact
      - name: Upload artifact
        uses: actions/upload-artifact@v4
        with:
          name: ninja-binary-archives
          path: artifact

      - name: Upload release asset
        if: github.event.action == 'published'
        uses: actions/upload-release-asset@v1
        env:
          GITHUB_TOKEN: ${{ secrets.GITHUB_TOKEN }}
        with:
          upload_url: ${{ github.event.release.upload_url }}
          asset_path: ./artifact/ninja-linux.zip
          asset_name: ninja-linux.zip
          asset_content_type: application/zip

  test:
    runs-on: [ubuntu-latest]
    container:
      image: ubuntu:20.04
    steps:
<<<<<<< HEAD
    - uses: actions/checkout@v4
    - name: Install dependencies
      run: |
        apt update
        apt install -y python3-pytest ninja-build clang-tidy python3-pip clang libgtest-dev
        pip3 install cmake==3.17.*
    - name: Configure (GCC)
      run: cmake -Bbuild-gcc -DCMAKE_BUILD_TYPE=Debug -G'Ninja Multi-Config'

    - name: Build (GCC, Debug)
      run: cmake --build build-gcc --config Debug
    - name: Unit tests (GCC, Debug)
      run: ./build-gcc/Debug/ninja_test
    - name: Python tests (GCC, Debug)
      run: pytest-3 --color=yes ../..
      working-directory: build-gcc/Debug

    - name: Build (GCC, Release)
      run: cmake --build build-gcc --config Release
    - name: Unit tests (GCC, Release)
      run: ./build-gcc/Release/ninja_test
    - name: Python tests (GCC, Release)
      run: pytest-3 --color=yes ../..
      working-directory: build-gcc/Release

    - name: Configure (Clang)
      run: CC=clang CXX=clang++ cmake -Bbuild-clang -DCMAKE_BUILD_TYPE=Debug -G'Ninja Multi-Config' -DCMAKE_EXPORT_COMPILE_COMMANDS=1

    - name: Build (Clang, Debug)
      run: cmake --build build-clang --config Debug
    - name: Unit tests (Clang, Debug)
      run: ./build-clang/Debug/ninja_test
    - name: Python tests (Clang, Debug)
      run: pytest-3 --color=yes ../..
      working-directory: build-clang/Debug

    - name: Build (Clang, Release)
      run: cmake --build build-clang --config Release
    - name: Unit tests (Clang, Release)
      run: ./build-clang/Release/ninja_test
    - name: Python tests (Clang, Release)
      run: pytest-3 --color=yes ../..
      working-directory: build-clang/Release

    - name: clang-tidy
      run: /usr/lib/llvm-10/share/clang/run-clang-tidy.py -header-filter=src
      working-directory: build-clang
=======
      - uses: actions/checkout@v4
      - name: Install dependencies
        run: |
          apt update
          apt install -y python3-pytest ninja-build python3-pip clang libgtest-dev
          pip3 install cmake==3.17.*
      - name: Configure (GCC)
        run: cmake -Bbuild-gcc -DCMAKE_BUILD_TYPE=Debug -G'Ninja Multi-Config'

      - name: Build (GCC, Debug)
        run: cmake --build build-gcc --config Debug
      - name: Unit tests (GCC, Debug)
        run: ./build-gcc/Debug/ninja_test
      - name: Python tests (GCC, Debug)
        run: pytest-3 --color=yes ../..
        working-directory: build-gcc/Debug

      - name: Build (GCC, Release)
        run: cmake --build build-gcc --config Release
      - name: Unit tests (GCC, Release)
        run: ./build-gcc/Release/ninja_test
      - name: Python tests (GCC, Release)
        run: pytest-3 --color=yes ../..
        working-directory: build-gcc/Release

      - name: Configure (Clang)
        run: CC=clang CXX=clang++ cmake -Bbuild-clang -DCMAKE_BUILD_TYPE=Debug -G'Ninja Multi-Config'

      - name: Build (Clang, Debug)
        run: cmake --build build-clang --config Debug
      - name: Unit tests (Clang, Debug)
        run: ./build-clang/Debug/ninja_test
      - name: Python tests (Clang, Debug)
        run: pytest-3 --color=yes ../..
        working-directory: build-clang/Debug

      - name: Build (Clang, Release)
        run: cmake --build build-clang --config Release
      - name: Unit tests (Clang, Release)
        run: ./build-clang/Release/ninja_test
      - name: Python tests (Clang, Release)
        run: pytest-3 --color=yes ../..
        working-directory: build-clang/Release
>>>>>>> 65641253

  build-with-python:
    runs-on: [ubuntu-latest]
    container:
      image: ${{ matrix.image }}
    strategy:
      matrix:
        image: ["ubuntu:20.04", "ubuntu:22.04", "ubuntu:24.04"]
    steps:
<<<<<<< HEAD
    - uses: actions/checkout@v4
    - name: Install dependencies
      run: |
        apt update
        apt install -y g++ python3
    - name: ${{ matrix.image }}
      run: |
        python3 configure.py --bootstrap
        ./ninja all
        python3 misc/ninja_syntax_test.py
        ./misc/output_test.py
=======
      - uses: actions/checkout@v4
      - name: Install dependencies
        run: |
          apt update
          apt install -y g++ python3
      - name: ${{ matrix.image }}
        run: |
          python3 configure.py --bootstrap
          ./ninja all
          python3 misc/ninja_syntax_test.py
          ./misc/output_test.py
>>>>>>> 65641253

  build-aarch64:
    name: Build Linux ARM64
    runs-on: [ubuntu-24.04-arm]
    steps:
<<<<<<< HEAD
    - uses: actions/checkout@v4

    - name: Build
      uses: uraimo/run-on-arch-action@v2
      with:
        arch: aarch64
        distro: ubuntu18.04
        githubToken: ${{ github.token }}
        dockerRunArgs: |
          --volume "${PWD}:/ninja"
        install: |
          apt-get update -q -y
          apt-get install -q -y make gcc g++ libasan5 clang-tools curl p7zip-full file
        run: |
          set -x
          cd /ninja
=======
      - uses: actions/checkout@v4
        with:
          fetch-depth: 0
          persist-credentials: false
>>>>>>> 65641253

      - run: |
          sudo apt-get update -q -y
          sudo apt-get install -q -y make gcc g++ libasan5 clang-tools curl p7zip-full file cmake re2c

      - run: |
          # BUILD
          cmake -DCMAKE_BUILD_TYPE=Release -B release-build
          cmake --build release-build --parallel --config Release
          strip release-build/ninja
          file release-build/ninja

          # TEST
          pushd release-build
          ./ninja_test
          popd

          # CREATE ARCHIVE
          mkdir artifact
          7z a artifact/ninja-linux-aarch64.zip ./release-build/ninja

      # Upload ninja binary archive as an artifact
      - name: Upload artifact
        uses: actions/upload-artifact@v4
        with:
          name: ninja-aarch64-binary-archives
          path: artifact

      - name: Upload release asset
        if: github.event.action == 'published'
        uses: actions/upload-release-asset@v1
        env:
          GITHUB_TOKEN: ${{ secrets.GITHUB_TOKEN }}
        with:
          upload_url: ${{ github.event.release.upload_url }}
          asset_path: ./artifact/ninja-linux-aarch64.zip
          asset_name: ninja-linux-aarch64.zip
          asset_content_type: application/zip<|MERGE_RESOLUTION|>--- conflicted
+++ resolved
@@ -105,55 +105,6 @@
     container:
       image: ubuntu:20.04
     steps:
-<<<<<<< HEAD
-    - uses: actions/checkout@v4
-    - name: Install dependencies
-      run: |
-        apt update
-        apt install -y python3-pytest ninja-build clang-tidy python3-pip clang libgtest-dev
-        pip3 install cmake==3.17.*
-    - name: Configure (GCC)
-      run: cmake -Bbuild-gcc -DCMAKE_BUILD_TYPE=Debug -G'Ninja Multi-Config'
-
-    - name: Build (GCC, Debug)
-      run: cmake --build build-gcc --config Debug
-    - name: Unit tests (GCC, Debug)
-      run: ./build-gcc/Debug/ninja_test
-    - name: Python tests (GCC, Debug)
-      run: pytest-3 --color=yes ../..
-      working-directory: build-gcc/Debug
-
-    - name: Build (GCC, Release)
-      run: cmake --build build-gcc --config Release
-    - name: Unit tests (GCC, Release)
-      run: ./build-gcc/Release/ninja_test
-    - name: Python tests (GCC, Release)
-      run: pytest-3 --color=yes ../..
-      working-directory: build-gcc/Release
-
-    - name: Configure (Clang)
-      run: CC=clang CXX=clang++ cmake -Bbuild-clang -DCMAKE_BUILD_TYPE=Debug -G'Ninja Multi-Config' -DCMAKE_EXPORT_COMPILE_COMMANDS=1
-
-    - name: Build (Clang, Debug)
-      run: cmake --build build-clang --config Debug
-    - name: Unit tests (Clang, Debug)
-      run: ./build-clang/Debug/ninja_test
-    - name: Python tests (Clang, Debug)
-      run: pytest-3 --color=yes ../..
-      working-directory: build-clang/Debug
-
-    - name: Build (Clang, Release)
-      run: cmake --build build-clang --config Release
-    - name: Unit tests (Clang, Release)
-      run: ./build-clang/Release/ninja_test
-    - name: Python tests (Clang, Release)
-      run: pytest-3 --color=yes ../..
-      working-directory: build-clang/Release
-
-    - name: clang-tidy
-      run: /usr/lib/llvm-10/share/clang/run-clang-tidy.py -header-filter=src
-      working-directory: build-clang
-=======
       - uses: actions/checkout@v4
       - name: Install dependencies
         run: |
@@ -197,7 +148,6 @@
       - name: Python tests (Clang, Release)
         run: pytest-3 --color=yes ../..
         working-directory: build-clang/Release
->>>>>>> 65641253
 
   build-with-python:
     runs-on: [ubuntu-latest]
@@ -207,19 +157,6 @@
       matrix:
         image: ["ubuntu:20.04", "ubuntu:22.04", "ubuntu:24.04"]
     steps:
-<<<<<<< HEAD
-    - uses: actions/checkout@v4
-    - name: Install dependencies
-      run: |
-        apt update
-        apt install -y g++ python3
-    - name: ${{ matrix.image }}
-      run: |
-        python3 configure.py --bootstrap
-        ./ninja all
-        python3 misc/ninja_syntax_test.py
-        ./misc/output_test.py
-=======
       - uses: actions/checkout@v4
       - name: Install dependencies
         run: |
@@ -231,35 +168,15 @@
           ./ninja all
           python3 misc/ninja_syntax_test.py
           ./misc/output_test.py
->>>>>>> 65641253
 
   build-aarch64:
     name: Build Linux ARM64
     runs-on: [ubuntu-24.04-arm]
     steps:
-<<<<<<< HEAD
-    - uses: actions/checkout@v4
-
-    - name: Build
-      uses: uraimo/run-on-arch-action@v2
-      with:
-        arch: aarch64
-        distro: ubuntu18.04
-        githubToken: ${{ github.token }}
-        dockerRunArgs: |
-          --volume "${PWD}:/ninja"
-        install: |
-          apt-get update -q -y
-          apt-get install -q -y make gcc g++ libasan5 clang-tools curl p7zip-full file
-        run: |
-          set -x
-          cd /ninja
-=======
       - uses: actions/checkout@v4
         with:
           fetch-depth: 0
           persist-credentials: false
->>>>>>> 65641253
 
       - run: |
           sudo apt-get update -q -y
